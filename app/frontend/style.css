body, html {
    font-family: Arial, sans-serif;
    margin: 0;
    padding: 0;
    height: 100%;
    background-color: #f4f4f4;
    display: flex;
    justify-content: center;
    align-items: center;
}

.container {
    width: 80%;
    max-width: 600px;
    height: 90vh;
    max-height: 700px;
    background-color: #fff;
    border-radius: 8px;
    box-shadow: 0 2px 10px rgba(0,0,0,0.1);
    display: flex;
    flex-direction: column;
    overflow: hidden;
}

h1 {
    text-align: center;
    color: #333;
    padding: 15px;
    margin: 0;
    background-color: #eee;
    border-bottom: 1px solid #ddd;
    font-size: 1.5em;
}

#chat-window {
    flex-grow: 1;
    padding: 20px;
    overflow-y: auto;
    border-bottom: 1px solid #ddd;
    display: flex;
    flex-direction: column;
    gap: 10px; /* Space between messages */
}

.message {
    padding: 10px 15px;
    border-radius: 15px;
    max-width: 70%;
    word-wrap: break-word;
}

.user-message {
    background-color: #007bff;
    color: white;
    align-self: flex-end;
    border-bottom-right-radius: 5px;
}

.model-message {
    background-color: #e9e9eb;
    color: #333;
    align-self: flex-start;
    border-bottom-left-radius: 5px;
}

#input-area {
    display: flex;
    padding: 10px;
    background-color: #f9f9f9;
}

#user-input {
    flex-grow: 1;
    padding: 10px;
    border: 1px solid #ccc;
    border-radius: 4px;
    margin-right: 10px;
    font-size: 1em;
}

#send-button {
    padding: 10px 20px;
    background-color: #007bff;
    color: white;
    border: none;
    border-radius: 4px;
    cursor: pointer;
    font-size: 1em;
}

#send-button:hover {
    background-color: #0056b3;
}

<<<<<<< HEAD
.tool-table {
    border-collapse: collapse;
    width: 100%;
    margin-top: 5px;
}

.tool-table th,
.tool-table td {
    border: 1px solid #ccc;
    padding: 4px 8px;
    text-align: left;
}

.tool-table th {
    background-color: #f0f0f0;
=======
#diff-area {
    display: flex;
    flex-direction: column;
    padding: 10px;
    gap: 5px;
    border-top: 1px solid #ddd;
}

#diff-area input,
#diff-area textarea {
    padding: 8px;
    border: 1px solid #ccc;
    border-radius: 4px;
    font-size: 0.9em;
}

#diff-area textarea {
    height: 100px;
    resize: vertical;
}

.diff-block {
    background-color: #f6f8fa;
    padding: 10px;
    border-radius: 4px;
    overflow-x: auto;
    font-family: monospace;
    white-space: pre;
>>>>>>> 49569e47
}<|MERGE_RESOLUTION|>--- conflicted
+++ resolved
@@ -92,7 +92,6 @@
     background-color: #0056b3;
 }
 
-<<<<<<< HEAD
 .tool-table {
     border-collapse: collapse;
     width: 100%;
@@ -108,7 +107,7 @@
 
 .tool-table th {
     background-color: #f0f0f0;
-=======
+}
 #diff-area {
     display: flex;
     flex-direction: column;
@@ -137,5 +136,4 @@
     overflow-x: auto;
     font-family: monospace;
     white-space: pre;
->>>>>>> 49569e47
 }